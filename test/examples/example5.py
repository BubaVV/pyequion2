--- conflicted
+++ resolved
@@ -9,19 +9,12 @@
 TK = 298.15
 solution, res = intsys.solve_equilibrium_mixed_balance(TK, molal_balance=elements_balance)
 
-<<<<<<< HEAD
-intsys.set_interface_phases(fill_defaults=True)
-molals_bulk = solution.solute_molals
-
-transport_params = {'type': 'pipe',
-                    'shear_velocity': 0.1}
-=======
 intsys.set_interface_phases(phases=['Calcite'], fill_defaults=True)
 molals_bulk = solution.solute_molals
 
 transport_params = {'type': 'pipe',
                     'shear_velocity': 1e-6}
->>>>>>> 7afeda45
+
 solution_int, res = intsys.solve_interface_equilibrium(TK,
                                                        molals_bulk,
                                                        transport_params,
